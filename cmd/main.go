--- conflicted
+++ resolved
@@ -38,28 +38,14 @@
 		cli.WithExtraCommands(
 			newEditCmd(),
 			newUpdateCmd(),
+			newCompletionCmd(),
 			version.NewCmd(),
 		),
 	)
 	if err != nil {
 		log.Fatal(err)
 	}
-<<<<<<< HEAD
 	if err := c.Run(); err != nil {
-=======
-
-	// kubebuilder version
-	rootCmd.AddCommand(version.NewVersionCmd())
-
-	// kubebuilder completion
-	rootCmd.AddCommand(newCompletionCmd())
-
-	return rootCmd
-}
-
-func main() {
-	if err := buildCmdTree().Execute(); err != nil {
->>>>>>> f722914f
 		log.Fatal(err)
 	}
 }